from Main.Team_7.zero import zero
from Main.Team_7.numstart import NumStart

<<<<<<< HEAD
=======

>>>>>>> 491926d6
class team_7:
    def __init__(self, latex_code, text_begin):
        self.latex_code = latex_code
        self.text_begin = text_begin
<<<<<<< HEAD
    def run(self):
        z = zero(self.latex_code,self.text_begin)
        s = z.run()
        n = NumStart(self.latex_code,self.text_begin)

=======
        self.n = len(self.latex_code)

    def run(self):
        z = zero(self.latex_code, self.text_begin)
        s = z.run()
        n = NumStart(self.latex_code, self.text_begin)

    # Calculates the line at which the index is present
    def get_line(self, index):
        line = 1
        for i in range(0, self.n):
            if i == index:
                return line
            elif self.latex_code[i] == '\n':
                line += 1
        return None
>>>>>>> 491926d6
<|MERGE_RESOLUTION|>--- conflicted
+++ resolved
@@ -1,21 +1,11 @@
 from Main.Team_7.zero import zero
 from Main.Team_7.numstart import NumStart
 
-<<<<<<< HEAD
-=======
 
->>>>>>> 491926d6
 class team_7:
     def __init__(self, latex_code, text_begin):
         self.latex_code = latex_code
         self.text_begin = text_begin
-<<<<<<< HEAD
-    def run(self):
-        z = zero(self.latex_code,self.text_begin)
-        s = z.run()
-        n = NumStart(self.latex_code,self.text_begin)
-
-=======
         self.n = len(self.latex_code)
 
     def run(self):
@@ -31,5 +21,4 @@
                 return line
             elif self.latex_code[i] == '\n':
                 line += 1
-        return None
->>>>>>> 491926d6
+        return None