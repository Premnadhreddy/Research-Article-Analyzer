--- conflicted
+++ resolved
@@ -11,16 +11,12 @@
         z = zero(self.code, self.begin_index)
         equations = z.display_equations() + z.get_inline_equations()
         error_index = []
-<<<<<<< HEAD
         comma_index =[]
-=======
->>>>>>> c5dd6c02
         for eq in equations:
             comma_status = False
             newline_status = False
             for i in range(eq[0], eq[1]):
 
-<<<<<<< HEAD
                 if self.code[i] == '.' and (not comma_status):
                     break
                 if self.code[i] == ',':
@@ -33,26 +29,12 @@
                                                                      j: len("\\newline")] == "\\newline" and self.code[
                                                                                                            j: len(
                                                                                                                "\\linebreak")] == "\\linebreak") and self.code[j] == '.':
-=======
-                if self.code[i] == '.' & (not comma_status):
-                    break
-                if self.code[i] == ',':
-                    comma_status = True
-                if (self.code[i: len("\\case")] == "\\case") & (not comma_status):
-                    j = i + len("\\case")
-                    forall = False
-                    while not (self.code[j: len("\\\\")] == "\\\\" & self.code[
-                                                                     j: len("\\newline")] == "\\newline" & self.code[
-                                                                                                           j: len(
-                                                                                                               "\\linebreak")] == "\\linebreak") &self.code[j] == '.':
->>>>>>> c5dd6c02
                         if self.code[j: len("\\forall")] == "\\forall":
                             forall = True
                             break
                         j=j+1
                     if not forall:
                         error_index.append(i)
-<<<<<<< HEAD
                 elif (self.code[i: len("\\text")] == "\\text") and (not comma_status):
                     j = i + len("\\text")
                     forall = False
@@ -60,22 +42,12 @@
                                                                      j: len("\\newline")] == "\\newline" and self.code[
                                                                                                            j: len(
                                                                                                                "\\linebreak")] == "\\linebreak") and self.code[j] == '.':
-=======
-                elif (self.code[i: len("\\text")] == "\\text") & (not comma_status):
-                    j = i + len("\\text")
-                    forall = False
-                    while not (self.code[j: len("\\\\")] == "\\\\" & self.code[
-                                                                     j: len("\\newline")] == "\\newline" & self.code[
-                                                                                                           j: len(
-                                                                                                               "\\linebreak")] == "\\linebreak") &self.code[j] == '.':
->>>>>>> c5dd6c02
                         if self.code[j: len("\\forall")] == "\\forall":
                             forall = True
                             break
                         j = j + 1
                     if not forall:
                         error_index.append(i)
-<<<<<<< HEAD
                 elif (self.code[i: len("\\mbox")] == "\\mbox") and (not comma_status):
                     j = i + len("\\mbox")
                     forall = False
@@ -83,32 +55,18 @@
                                                                      j: len("\\newline")] == "\\newline" and self.code[
                                                                                                            j: len(
                                                                                                                "\\linebreak")] == "\\linebreak") and self.code[j] == '.':
-=======
-                elif (self.code[i: len("\\mbox")] == "\\mbox") & (not comma_status):
-                    j = i + len("\\mbox")
-                    forall = False
-                    while not (self.code[j: len("\\\\")] == "\\\\" & self.code[
-                                                                     j: len("\\newline")] == "\\newline" & self.code[
-                                                                                                           j: len(
-                                                                                                               "\\linebreak")] == "\\linebreak") &self.code[j] == '.':
->>>>>>> c5dd6c02
                         if self.code[j: len("\\forall")] == "\\forall":
                             forall = True
                             break
                         j = j + 1
                     if not forall:
                         error_index.append(i)
-<<<<<<< HEAD
+        error_index2 = []
         for ind in comma_index:
             count = 0
             i = ind
             while self.code[i] == ' ':
                 count+=1
             if not(count == 1):
-                error_index.append(ind)
-=======
-
-
-
->>>>>>> c5dd6c02
-        return error_index+                error_index2.append(ind)
+        return error_index,error_index2