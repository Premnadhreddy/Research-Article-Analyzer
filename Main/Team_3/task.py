--- conflicted
+++ resolved
@@ -162,9 +162,6 @@
         
         if full_stop_check_list[-1][-1] !=".":  # last character should be .
             output.append(f"Full stop not present at the end of index")
-<<<<<<< HEAD
-        return output if len(output) >= 1 else ["No errors in Index"] 
-=======
         return output
 
     def line_number(text,target_index):
@@ -174,5 +171,4 @@
             if text[current_index]=='\n':
                 line_count+=1
             current_index+=1
-        return line_count
->>>>>>> 655aa438
+        return line_count